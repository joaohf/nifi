--- conflicted
+++ resolved
@@ -1418,7 +1418,6 @@
                     });
 
                     try {
-<<<<<<< HEAD
                         for (int i = 0; i < 6; i++) {
                             final Callable<Object> callable = new Callable<Object>() {
                                 @Override
@@ -1477,38 +1476,15 @@
                             } catch (final EOFException eof) {
                             }
 
-=======
-                        while (!recordToReaderMap.isEmpty()) {
-                            final Map.Entry<StandardProvenanceEventRecord, RecordReader> entry = recordToReaderMap.entrySet().iterator().next();
-                            final StandardProvenanceEventRecord record = entry.getKey();
-                            final RecordReader reader = entry.getValue();
-
-                            writer.writeRecord(record, record.getEventId());
-                            final int blockIndex = writer.getTocWriter().getCurrentBlockIndex();
-
-                            indexingAction.index(record, indexWriter, blockIndex);
-                            maxId = record.getEventId();
-
-                            latestRecords.add(truncateAttributes(record));
-                            records++;
-
-                            // Remove this entry from the map
-                            recordToReaderMap.remove(record);
-
-                            // Get the next entry from this reader and add it to the map
-                            StandardProvenanceEventRecord nextRecord = null;
-
-                            try {
-                                nextRecord = reader.nextRecord();
-                            } catch (final EOFException eof) {
-                            }
-
->>>>>>> 15d49025
                             if (nextRecord != null) {
                                 recordToReaderMap.put(nextRecord, reader);
                             }
                         }
-<<<<<<< HEAD
+
+                        indexWriter.commit();
+                    } catch (final Throwable t) {
+                        indexWriter.rollback();
+                        throw t;
                     } finally {
                         finishedAdding.set(true);
                         exec.shutdown();
@@ -1528,15 +1504,8 @@
                             throw new RuntimeException("Thread interrupted");
                         }
                     }
-=======
-                        indexWriter.commit();
-                    } catch (final Throwable t) {
-                        indexWriter.rollback();
-                        throw t;
-                    }
 
                     indexConfig.setMaxIdIndexed(maxId);
->>>>>>> 15d49025
                 } finally {
                     indexManager.returnIndexWriter(indexingDirectory, indexWriter);
                 }
